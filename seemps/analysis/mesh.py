from __future__ import annotations
from abc import ABC, abstractmethod
from itertools import product
from typing import Union, Optional, Sequence, Iterator
from ..typing import Vector

import numpy as np


class Interval(ABC):
    """Interval Abstract Base Class.

    This abstracts an Interval object, which represents implicitly an interval
    discretized along N points within two endpoints start and stop. Intervals
    act like sequences of numbers denoting points along the interval. They
    can be accessed as in `i[0]`, `i[1]`,... up to `i[size-1]` and they can
    be converted to other sequences, as in `list(i)`, or iterated over.
    """

    start: float
    stop: float
    size: int

    def __init__(self, start: float, stop: float, size: int):
        self.start = start
        self.stop = stop
        self.size = size

    def __len__(self) -> int:
        return self.size

    @abstractmethod
    def __getitem__(self, idx: int) -> float:
        ...

    def to_vector(self) -> np.ndarray:
        return np.array([self[idx] for idx in range(self.size)])

<<<<<<< HEAD
    def map_to(self, start: float, stop: float) -> Interval:
        return type(self)(start, stop, self.size)
=======
    def __iter__(self) -> Iterator:
        return (self[i] for i in range(self.size))
>>>>>>> 71a1963c


class RegularClosedInterval(Interval):
    """Equispaced discretization between [start, stop]."""

    def __init__(self, start: float, stop: float, size: int):
        super().__init__(start, stop, size)
        self.step = (stop - start) / (size - 1)

    def __getitem__(self, idx: int) -> float:
        if not (0 <= idx < self.size):
            raise IndexError("Index out of range")
        return idx * self.step + self.start


class RegularHalfOpenInterval(Interval):
    """Equispaced discretization between [start, stop)."""

    def __init__(self, start: float, stop: float, size: int):
        super().__init__(start, stop, size)
        self.step = (stop - start) / size

    def __getitem__(self, idx: int) -> float:
        if not (0 <= idx < self.size):
            raise IndexError("Index out of range")
        return idx * self.step + self.start


class ChebyshevZerosInterval(Interval):
    """Irregular discretization given by an affine map between the
    zeros of the N-th Chebyshev polynomial in [-1, 1] to (start, stop)."""

    def __init__(self, start: float, stop: float, size: int):
        super().__init__(start, stop, size)

    def __getitem__(self, idx: int) -> float:
        if not (0 <= idx < self.size):
            raise IndexError("Index out of range")
        zero = np.cos(np.pi * (2 * (self.size - idx) - 1) / (2 * self.size))
        return (self.stop - self.start) * (zero + 1) / 2 + self.start


class Mesh:
    """Multidimensional mesh object.

    This represents a multidimensional mesh which can be understood as the
    implicit tensor given by the cartesian product of a collection of intervals.

    Parameters
    ----------
    intervals : list[Interval]
        A list of Interval objects representing the discretizations along each
        dimension.

    Attributes
    ----------
    intervals : list[Interval]
        The supplied list of intervals.
    dimension : int
        Dimension of the space in which this mesh is embedded.
    shape : tuple[int]
        Shape of the equivalent tensor this Mesh can be converted to.
    dimensions : tuple[int]
        Tuple of the sizes of each interval
    """

    intervals: list[Interval]
    dimension: int
    shape: tuple[int, ...]
    dimensions: tuple[int, ...]
    _v: list[np.ndarray]

    def __init__(self, intervals: list[Interval]):
        def unit_vector(n: int, L: int):
            v = np.zeros(L)
            v[n] = 1.0
            return v

        self.intervals = intervals
        self.dimension = len(intervals)
        self.dimensions = tuple(interval.size for interval in self.intervals)
        #
        # The field _v contains a list of arrays, each with size Ni x d
        # where Ni is the size of the i-th interval, and d is the dimension
        # of the mesh. The _v[i] array only has components in _v[i][:,i]
        # This way, we can construct points in the mesh going from integers
        # (i1, i2, ..., id) to vectors (x1, x2, ..., x2) as
        #   x = _v[0][i1,:] + _v[1][i2,:] + ... + _v[d-1][id,:]
        #
        self._v = [
            interval.to_vector().reshape(-1, 1) * unit_vector(i, self.dimension)
            for i, interval in enumerate(intervals)
        ]

    def __getitem__(
        self, indices: Union[Sequence[int], np.ndarray]
    ) -> Union[float, Vector]:
        """Return the vector of coordinates of a point in the mesh.

        The input can take different shapes for a D-dimensional mesh:
        * It can be a single integer, denoting a point in a 1D mesh.
        * It can be a vector of D coordinates, indexing a single point
          in the mesh.
        * It can be an N-dimensional array, denoting multiple points.
          The N-th dimension of the array must have size `D`, because
          it is the one indexing points in the Mesh.

        Parameters
        ----------
        indices : int | ArrayLike
            An integer, or an array-like structure indexing points
            in the mesh.

        Returns
        -------
        points : float | np.ndarray[float]
            Coordinates of one or more points.
        """
        if isinstance(indices, int):
            if self.dimension == 1:
                return self._v[0][indices]
            raise IndexError("Invalid index into a Mesh")
        indices = np.asarray(indices)
        if indices.shape[-1] != self.dimension:
            raise IndexError("Invalid index into a Mesh")
        else:
            return sum(self._v[n][indices[..., n]] for n in range(self.dimension))

    def binary_transformation_matrix(self, order="A", base=2) -> np.ndarray:
        """
        Constructs and returns a binary transformation matrix based on the
        specified order and base.
        """
        sites = [int(np.emath.logn(base, s)) for s in self.dimensions]
        if order == "A":
            T = np.zeros((sum(sites), len(sites)), dtype=int)
            start = 0
            for m, n in enumerate(sites):
                T[start : start + n, m] = 2 ** np.arange(n)[::-1]
                start += n
            return T
        elif order == "B":
            # Strategy: stack diagonal matrices and remove unwanted rows.
            # TODO: Improve this logic.
            T = np.vstack(
                [
                    np.diag([2 ** (n - i - 1) if n > i else 0 for n in sites])
                    for i in range(max(sites))
                ]
            )
            T = T[~np.all(T <= 0, axis=1)]
            return T
        else:
            raise ValueError("Invalid MPS order")

    def to_tensor(self):
        return np.array(list(product(*self.intervals))).reshape(
            *self.dimensions, self.dimension
        )<|MERGE_RESOLUTION|>--- conflicted
+++ resolved
@@ -36,13 +36,11 @@
     def to_vector(self) -> np.ndarray:
         return np.array([self[idx] for idx in range(self.size)])
 
-<<<<<<< HEAD
     def map_to(self, start: float, stop: float) -> Interval:
         return type(self)(start, stop, self.size)
-=======
+
     def __iter__(self) -> Iterator:
         return (self[i] for i in range(self.size))
->>>>>>> 71a1963c
 
 
 class RegularClosedInterval(Interval):
